"""
Build the adjacency matrix
"""
import argparse
from scipy import io, sparse
import numpy as np
from tqdm import tqdm
from process_g2o.utils import SingleRobotGraph, Edge
from gtsam_optimize.optimization import Graph


class AdjacencyMatrix:
    """
    The major class for building the adjacency matrix
    """
    def __init__(self, multi_rob_graph, gamma=3, optim=True):
        self.optim = optim
        self.gamma = gamma
        self.graph = multi_rob_graph
        self.inter_lc_n = len(multi_rob_graph.inter_lc)
        self.inter_lc_edges = list(multi_rob_graph.inter_lc.values())
        graph1, graph2 = self.graph.to_singles()
        self.gtsam_graph1 = Graph(graph1)
        self.gtsam_graph2 = Graph(graph2)

    def single_graphs_optimization(self):
        """
        Optimize the single robot graphs using gtsam, see optimization.py
        """
        print("=========== Single Graphs Optimization ==============")
        self.gtsam_graph1.optimize()
        self.gtsam_graph2.optimize()
        self.gtsam_graph1.print_stats()
        self.gtsam_graph2.print_stats()

    def get_trusted_lc(self, indices):
        """Get trusted loop closure edges

        Args:
            indices: list of trusted indices, indexed from 1
        """
        trusted = []
        for idx in indices:
            trusted.append(self.inter_lc_edges[idx-1])
        return trusted

    def build_adjacency_matrix(self):
        """
        The central function in AdjacencyMatrix class.
        Return: A symmetric matrix whose entries are either 0 or 1
        """
        adjacency_matrix = np.zeros((self.inter_lc_n, self.inter_lc_n))
        for i in tqdm(range(self.inter_lc_n)):
            adjacency_matrix[i, i] = 1
            for j in tqdm(range(i)):
                mahlij = self.compute_mahalanobis_distance(self.inter_lc_edges[i], \
                         self.inter_lc_edges[j])
                print("this mahlij for {} is: {}".format((i+1, j+1), mahlij))
                if (mahlij <= self.gamma):
                    mahlji = self.compute_mahalanobis_distance(self.inter_lc_edges[j], \
                                                                self.inter_lc_edges[i])
                    print("this mahlij for {} is: {}".format((j+1, i+1), mahlji))
                    if mahlji <= self.gamma:
                        adjacency_matrix[j, i] = 1
                        adjacency_matrix[i, j] = 1

        assert self.check_symmetry(adjacency_matrix)
        print('The size of adjacency matrix is: ')
        print(adjacency_matrix.shape)
        sparse_adj_matrix = sparse.csr_matrix(adjacency_matrix)
        coo_adj_matrix = sparse_adj_matrix.tocoo()
        return coo_adj_matrix

    @classmethod
    def check_symmetry(cls, adj_matrix):
        """Check if the adjacency matrix is symmetric"""
        return np.allclose(adj_matrix, np.transpose(adj_matrix))

    def compute_mahalanobis_distance(self, edge1, edge2):
        """
        Input: edge1: Edge object
               edge2: Edge object
        """
        z_ik = edge1
        z_jl = edge2
        ii = z_ik.i
        kk = z_ik.j
        jj = z_jl.i
        ll = z_jl.j
        if not self.optim:
            x_ij = self.compute_current_estimate(ii, jj, 'a')
            x_lk = self.compute_current_estimate(ll, kk, 'b')
        else:
            x_ij = self.compute_current_estimate_after_optimization(ii, jj, 'a')
            x_lk = self.compute_current_estimate_after_optimization(ll, kk, 'b')
        new_edge = self.compound_op(self.compound_op(self.compound_op( \
                                    self.inverse_op(z_ik), x_ij), z_jl), x_lk)
        s = np.array([[new_edge.x, new_edge.y, new_edge.theta]])
        sigma = self.get_covariance(new_edge)
        return np.matmul(np.matmul(s, np.linalg.inv(sigma)), s.T)[0][0]

    def compute_current_estimate(self, start, end, robot_idx):
        """
        Compute intra-robot pose and return an Edge object
        Input: Start index and end index of robot_idx
        Output: An Edge object
        """
        isreversed = start > end

        if robot_idx == 'a':
            odoms = self.graph.odoms[0]
        else:
            odoms = self.graph.odoms[1]

        if not isreversed:
            trans_pose = odoms[(start, start+1)]

            for i in range(start+1, end):
                next_edge = odoms[(i, i+1)]
                trans_pose = self.compound_op(trans_pose, next_edge)
        else:
            start, end = end, start
            trans_pose = odoms[(start, start+1)]
            for j in range(start+1, end):
                next_edge = odoms[(j, j+1)]
                trans_pose = self.compound_op(trans_pose, next_edge)
            trans_pose = self.inverse_op(trans_pose)
        return trans_pose

    def compute_current_estimate_after_optimization(self, start, end, robot_idx):
        """
        Using the gtsam optimzation info to compute the current estimation
        Input: Start `node` index and end `node` index of robot_idx
        Output: An Edge object
        """
        start_pose = self.optimized_node_to_virtual_edge(start, robot_idx)
        end_pose = self.optimized_node_to_virtual_edge(end, robot_idx)
        trans_pose = self.inverse_compound(start_pose, end_pose, robot_idx)

        return trans_pose
<<<<<<< HEAD

=======
>>>>>>> 2c38069d

    def optimized_node_to_virtual_edge(self, idx, robot_idx):
        """
        Convert a post-optimization Node with covariance to a 'virtual Edge'. The
        first index is 'w', meaning world. We are estimating from the world frame
        to that node. The reason doing this is to make it easy to use the inverse_op
        and compound_op operations to get new Edge objects.

        Input: the index of the pose: idx
               the index of the robot: robot_idx
        Output: an Edge object
        """
        if robot_idx == 'a':
            pose = self.gtsam_graph1.get_pose(idx)
            cov = self.gtsam_graph1.cov(idx)
            info = self.to_info(cov)
        elif robot_idx == 'b':
            pose = self.gtsam_graph2.get_pose(idx)
            cov = self.gtsam_graph2.cov(idx)
            info = self.to_info(cov)
        return Edge('w', idx, pose[0], pose[1], pose[2], info)

    def inverse_op(self, pose):
        """
        Compute x_ji given x_ij
        Input: An Edge object
        Output: An Edge object
        """
        x = pose.x
        y = pose.y
        theta = pose.theta
        cov = self.get_covariance(pose)

        new_x = -x*np.cos(theta)-y*np.sin(theta)
        new_y = x*np.sin(theta)-y*np.cos(theta)
        new_theta = -theta

        J_minus = np.matrix([[-np.cos(theta), -np.sin(theta), new_y], \
                             [np.sin(theta), -np.cos(theta), -new_x], \
                             [0, 0, -1]])
        new_cov = np.matmul(np.matmul(J_minus, cov), J_minus.T)
        new_info = self.to_info(new_cov)
        return Edge(pose.j, pose.i, new_x, new_y, new_theta, new_info)

    def compound_op(self, pose1, pose2):
        """
        Compute pose1 circle+ pose2
        Input: Two Edge objects pose1 and pose2
        Output: An Edge object
        """
        x1, y1, theta1 = pose1.x, pose1.y, pose1.theta
        x2, y2, theta2 = pose2.x, pose2.y, pose2.theta
        new_x = x2*np.cos(theta1) - y2*np.sin(theta1) + x1
        new_y = x2*np.sin(theta1) + y2*np.cos(theta1) + y1
        new_theta = theta1 + theta2
        cov1 = self.get_covariance(pose1)
        cov2 = self.get_covariance(pose2)
        cross_cov = self.get_cross_covariance()

        # prev_cov is a 6x6 matrix
        prev_cov = np.zeros((6, 6))
        prev_cov[0:3, 0:3] = cov1
        prev_cov[0:3, 3:6] = cross_cov
        prev_cov[3:6, 0:3] = cross_cov.T
        prev_cov[3:6, 3:6] = cov2

        J_plus = np.matrix([[1, 0, -(new_y-y1), np.cos(theta1), -np.sin(theta1), 0], \
                            [0, 1, (new_x-x1), np.sin(theta1), np.cos(theta1), 0], \
                            [0, 0, 1, 0, 0, 1]])

        new_cov = np.matmul(np.matmul(J_plus, prev_cov), J_plus.T)
        new_info = self.to_info(new_cov)
        return Edge(pose1.i, pose2.j, new_x, new_y, new_theta, new_info)

    def inverse_compound(self, pose1, pose2, robot_idx):
        """
        Compounding two optimized robot poses (Node), by considering covariance and
        cross covariance of the two poses to be compounded.
        Input: Two virtual Edge objects, and the robot index 'a' or 'b'
        Output: An Edge object
        """
        pose1_inversed = self.inverse_op(pose1)
        pose1, pose1_orig = pose1_inversed, pose1
        if robot_idx == 'a':
            single_graph = self.gtsam_graph1
        elif robot_idx == 'b':
            single_graph = self.gtsam_graph2
        theta1_o = pose1_orig.theta
        x1, y1, theta1 = pose1.x, pose1.y, pose1.theta
        x2, y2, theta2 = pose2.x, pose2.y, pose2.theta
        new_x = x2*np.cos(theta1) - y2*np.sin(theta1) + x1
        new_y = x2*np.sin(theta1) + y2*np.cos(theta1) + y1
        new_theta = theta1 + theta2
        assert pose1.j == pose2.i == 'w'
        cov1 = self.get_covariance(pose1)  # The inversed pose1's covariance
        cov2 = self.get_covariance(pose2)
        inversed_cross_cov = single_graph.cross_cov(pose1.i, pose2.j)
        J_minus = np.matrix([[-np.cos(theta1_o), -np.sin(theta1_o), y1], \
                             [np.sin(theta1_o), -np.cos(theta1_o), -x1], \
                             [0, 0, -1]])
        cross_cov = np.matmul(J_minus, inversed_cross_cov)
        # prev_cov is a 6x6 matrix
        prev_cov = np.zeros((6, 6))
        prev_cov[0:3, 0:3] = cov1
        prev_cov[0:3, 3:6] = cross_cov
        prev_cov[3:6, 0:3] = cross_cov.T
        prev_cov[3:6, 3:6] = cov2
        J_plus = np.matrix([[1, 0, -(new_y-y1), np.cos(theta1), -np.sin(theta1), 0], \
                            [0, 1, (new_x-x1), np.sin(theta1), np.cos(theta1), 0], \
                            [0, 0, 1, 0, 0, 1]])
        new_cov = np.matmul(np.matmul(J_plus, prev_cov), J_plus.T)
        new_info = self.to_info(new_cov)
        return Edge(pose1.i, pose2.j, new_x, new_y, new_theta, new_info)

    def get_covariance(self, pose):
        """
        Get the covariance matrix given an Edge object
        Input: An Edge object
        Output: A numpy array
        """
        info = np.zeros((3, 3))
        info[0, 0:3] = pose.info[0:3]
        info[1, 1:3] = pose.info[3:5]
        info[2, 2] = pose.info[5]
        info_mat = info + info.T - np.diag(info.diagonal())
        cov_mat = np.linalg.inv(info_mat)
        assert self.check_symmetry(cov_mat)
        return cov_mat

    @classmethod
    def get_cross_covariance(cls):
        """
        Compute the cross covariance of pose1 and pose2
        Note: Currently assumming a zero matrix, meaning we assume the measurements
        are independent to each other
        Input: Two Edge objects pose1 and pose2
        Output: A numpy matrix
        """
        return np.zeros((3, 3))

    @classmethod
    def to_info(cls, cov):
        """
        Convert the covariance matrix to info (6x1 vector in 2D)
        Input: A covariance matrix
        Output: A vector
        """
        info_mat = np.linalg.inv(cov)
        info = [info_mat[0, 0], info_mat[0, 1], info_mat[0, 2], \
                info_mat[1, 1], info_mat[1, 2], info_mat[2, 2]]
        return info


if __name__ == "__main__":
    parser = argparse.ArgumentParser(
        description="Build the adjacency matrix given one g2o file")
    parser.add_argument("input_fpath", metavar="city10000.g2o", type=str, nargs='?',
                        default="datasets/manhattanOlson3500.g2o", help="g2o file path")
    parser.add_argument("output_fpath", metavar="adjacency.mtx", type=str, nargs='?',
                        default="adjacency.mtx", help="adjacency file path")
    args = parser.parse_args()

    graph = SingleRobotGraph()
    graph.read_from(args.input_fpath)
    print("========== Input g2o Graph Summary ================")
    graph.print_summary()

    multi_graph = graph.to_multi()
    multi_graph.add_random_inter_lc()
    print("========== Multi Robot g2o Graph Summary ================")
    multi_graph.print_summary()

    adj = AdjacencyMatrix(multi_graph, gamma=0.1, optim=True)
    adj.single_graphs_optimization()
    coo_adj_mat = adj.build_adjacency_matrix()
    io.mmwrite(args.output_fpath, coo_adj_mat, symmetry='symmetric')<|MERGE_RESOLUTION|>--- conflicted
+++ resolved
@@ -138,10 +138,6 @@
         trans_pose = self.inverse_compound(start_pose, end_pose, robot_idx)
 
         return trans_pose
-<<<<<<< HEAD
-
-=======
->>>>>>> 2c38069d
 
     def optimized_node_to_virtual_edge(self, idx, robot_idx):
         """
