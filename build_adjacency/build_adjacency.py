--- conflicted
+++ resolved
@@ -96,10 +96,6 @@
         new_edge = self.compound_op(self.compound_op(self.compound_op( \
                                     self.inverse_op(z_ik), x_ij), z_jl), x_lk)
         s = np.array([[new_edge.x, new_edge.y, new_edge.theta]])
-<<<<<<< HEAD
-        # print(s)
-=======
->>>>>>> 9a29cb00
         sigma = self.get_covariance(new_edge)
         return np.matmul(np.matmul(s, np.linalg.inv(sigma)), s.T)[0][0]
 
