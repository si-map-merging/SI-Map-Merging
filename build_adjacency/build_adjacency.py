"""
Build the adjacency matrix
"""
import argparse
from scipy import io, sparse
import numpy as np
from tqdm import tqdm
import sophus as sp
from process_g2o.utils import MultiRobotGraph2D, Edge2D, MultiRobotGraph3D, Edge3D, Quaternion
from gtsam_optimize.optimization import Graph2D, Graph3D


class AdjacencyMatrix:
    """
    The major class for building the adjacency matrix
    """
    def __init__(self, multi_rob_graph, gamma=3, optim=True):
        """
        Args:
            multi_rob_graph: multi-robot graph of type MultiRobotGraph
            gamma: threshold for checking adjacency
            optim: whether perform single-robot optimization as a
                preprocessing step
        """
        self.optim = optim
        self.gamma = gamma
        self.graph = multi_rob_graph
        self.inter_lc_n = len(multi_rob_graph.inter_lc)
        self.inter_lc_edges = list(multi_rob_graph.inter_lc.values())
        if optim:
            graph1, graph2 = self.graph.to_singles()
            self.gtsam_graph1 = Graph2D(graph1)
            self.gtsam_graph2 = Graph2D(graph2)
            # Single graphs optimization
            print("=========== 2D Single Graphs Optimization ==============")
            self.gtsam_graph1.optimize()
            self.gtsam_graph2.optimize()
            self.gtsam_graph1.print_stats()
            self.gtsam_graph2.print_stats()


    def get_trusted_lc(self, indices):
        """Get trusted loop closure edges

        Args:
            indices: list of trusted indices, indexed from 1
        """
        trusted = []
        for idx in indices:
            trusted.append(self.inter_lc_edges[idx-1])
        return trusted

    def build_adjacency_matrix(self):
        """The central function in AdjacencyMatrix class.

        Return: A symmetric matrix whose entries are either 0 or 1
        """
        adjacency_matrix = np.zeros((self.inter_lc_n, self.inter_lc_n))
        for i in tqdm(range(self.inter_lc_n)):
            adjacency_matrix[i, i] = 1
            for j in tqdm(range(i)):
                mahlij = self.compute_mahalanobis_distance(self.inter_lc_edges[i], \
                         self.inter_lc_edges[j])
                print("this mahlij for {} is: {}".format((i+1, j+1), mahlij))
                if (mahlij <= self.gamma):
                    mahlji = self.compute_mahalanobis_distance(self.inter_lc_edges[j], \
                                                                self.inter_lc_edges[i])
                    print("this mahlji for {} is: {}".format((j+1, i+1), mahlji))
                    if mahlji <= self.gamma:
                        adjacency_matrix[j, i] = 1
                        adjacency_matrix[i, j] = 1

        assert self.check_symmetry(adjacency_matrix)
        print('The size of adjacency matrix is: ')
        print(adjacency_matrix.shape)
        sparse_adj_matrix = sparse.csr_matrix(adjacency_matrix)
        coo_adj_matrix = sparse_adj_matrix.tocoo()
        return coo_adj_matrix

    @classmethod
    def check_symmetry(cls, adj_matrix):
        """Check if the adjacency matrix is symmetric"""
        return np.allclose(adj_matrix, np.transpose(adj_matrix))

    def compute_mahalanobis_distance(self, edge1, edge2):
        """
        Args: edge1: Edge object
              edge2: Edge object
        """
        z_ik = edge1
        z_jl = edge2
        ii = z_ik.i
        kk = z_ik.j
        jj = z_jl.i
        ll = z_jl.j
        if not self.optim:
            x_ij = self.compute_current_estimate(ii, jj, 'a')
            x_lk = self.compute_current_estimate(ll, kk, 'b')
        else:
            x_ij = self.compute_current_estimate_after_optimization(ii, jj, 'a')
            x_lk = self.compute_current_estimate_after_optimization(ll, kk, 'b')
        new_edge = self.compound_op(self.compound_op(self.compound_op( \
                                    self.inverse_op(z_ik), x_ij), z_jl), x_lk)
        s = np.array([[new_edge.x, new_edge.y, new_edge.theta]])
        info_mat = self.get_info_mat(new_edge)
<<<<<<< HEAD
        return np.matmul(np.matmul(s, info_mat), s.T)[0][0]
=======
        return np.matmul(s, np.matmul(info_mat, s.T))[0][0]
>>>>>>> a1faf301

    def compute_current_estimate(self, start, end, robot_idx):
        """Compute intra-robot pose and return an Edge object

        Args:
            start: start index
            end: end index
            robot_idx: robot index
        Return:
            An computed edge from start to end as an Edge object
        """
        isreversed = start > end

        if robot_idx == 'a':
            odoms = self.graph.odoms[0]
        else:
            odoms = self.graph.odoms[1]

        if not isreversed:
            trans_pose = odoms[(start, start+1)]

            for i in range(start+1, end):
                next_edge = odoms[(i, i+1)]
                trans_pose = self.compound_op(trans_pose, next_edge)
        else:
            start, end = end, start
            trans_pose = odoms[(start, start+1)]
            for j in range(start+1, end):
                next_edge = odoms[(j, j+1)]
                trans_pose = self.compound_op(trans_pose, next_edge)
            trans_pose = self.inverse_op(trans_pose)
        return trans_pose

    def compute_current_estimate_after_optimization(self, start, end, robot_idx):
        """Using the gtsam optimzation info to compute the current estimation

        Args:
            start: start index
            end: end index
            robot_idx: robot index
        Return:
            An computed edge from start to end as an Edge object
        """
        start_pose = self.optimized_node_to_virtual_edge(start, robot_idx)
        end_pose = self.optimized_node_to_virtual_edge(end, robot_idx)
        assert end_pose.i != end_pose.j
        trans_pose = self.inverse_compound(start_pose, end_pose, robot_idx)

        return trans_pose

    def optimized_node_to_virtual_edge(self, idx, robot_idx):
        """Convert a post-optimization Node with covariance to a 'virtual Edge'. The
        first index is 'w', meaning world. We are estimating from the world frame
        to that node. The reason doing this is to make it easy to use the inverse_op
        and compound_op operations to get new Edge objects.

        Args:
            idx: the index of the pose
            robot_idx: the index of the robot
        Return:
            an Edge object
        """
        if robot_idx == 'a':
            pose = self.gtsam_graph1.get_pose(idx)
            cov = self.gtsam_graph1.cov(idx)
            info = self.to_info(cov)
        elif robot_idx == 'b':
            pose = self.gtsam_graph2.get_pose(idx)
            cov = self.gtsam_graph2.cov(idx)
            info = self.to_info(cov)
        return Edge2D('w', idx, pose[0], pose[1], pose[2], info)

    def inverse_op(self, pose):
        """Compute x_ji given x_ij

        Args:
            pose: an Edge object representing the edge from world to pose
        Return:
            the inversed Edge object
        """
        x = pose.x
        y = pose.y
        theta = pose.theta
        cov = self.get_covariance(pose)

        new_x = -x*np.cos(theta)-y*np.sin(theta)
        new_y = x*np.sin(theta)-y*np.cos(theta)
        new_theta = -theta

        J_minus = np.matrix([[-np.cos(theta), -np.sin(theta), new_y], \
                             [np.sin(theta), -np.cos(theta), -new_x], \
                             [0, 0, -1]])
        new_cov = np.matmul(np.matmul(J_minus, cov), J_minus.T)
        new_info = self.to_info(new_cov)
        return Edge2D(pose.j, pose.i, new_x, new_y, new_theta, new_info)

    def compound_op(self, pose1, pose2):
        """Compute pose1 circle+ pose2

        Args:
            Two Edge objects pose1 and pose2
        Return:
            An Edge object
        """
        x1, y1, theta1 = pose1.x, pose1.y, pose1.theta
        x2, y2, theta2 = pose2.x, pose2.y, pose2.theta
        new_x = x2*np.cos(theta1) - y2*np.sin(theta1) + x1
        new_y = x2*np.sin(theta1) + y2*np.cos(theta1) + y1
        new_theta = theta1 + theta2
        cov1 = self.get_covariance(pose1)
        cov2 = self.get_covariance(pose2)
        cross_cov = self.get_cross_covariance()

        # prev_cov is a 6x6 matrix
        prev_cov = np.zeros((6, 6))
        prev_cov[0:3, 0:3] = cov1
        prev_cov[0:3, 3:6] = cross_cov
        prev_cov[3:6, 0:3] = cross_cov.T
        prev_cov[3:6, 3:6] = cov2

        J_plus = np.matrix([[1, 0, -(new_y-y1), np.cos(theta1), -np.sin(theta1), 0], \
                            [0, 1, (new_x-x1), np.sin(theta1), np.cos(theta1), 0], \
                            [0, 0, 1, 0, 0, 1]])

        new_cov = np.matmul(np.matmul(J_plus, prev_cov), J_plus.T)
        new_info = self.to_info(new_cov)
        return Edge2D(pose1.i, pose2.j, new_x, new_y, new_theta, new_info)

    def inverse_compound(self, pose1, pose2, robot_idx):
        """Compounding two optimized robot poses (Node), by considering covariance and
        cross covariance of the two poses to be compounded.

        Args:
            Two virtual Edge objects, and the robot index 'a' or 'b'
        Return:
            An Edge object
        """
        pose1_inversed = self.inverse_op(pose1)
        pose1, pose1_orig = pose1_inversed, pose1
        if robot_idx == 'a':
            single_graph = self.gtsam_graph1
        elif robot_idx == 'b':
            single_graph = self.gtsam_graph2
        theta1_o = pose1_orig.theta
        x1, y1, theta1 = pose1.x, pose1.y, pose1.theta
        x2, y2, theta2 = pose2.x, pose2.y, pose2.theta
        new_x = x2*np.cos(theta1) - y2*np.sin(theta1) + x1
        new_y = x2*np.sin(theta1) + y2*np.cos(theta1) + y1
        new_theta = theta1 + theta2
        assert pose1.j == pose2.i == 'w'
        cov1 = self.get_covariance(pose1)  # The inversed pose1's covariance
        cov2 = self.get_covariance(pose2)
        inversed_cross_cov = single_graph.cross_cov(pose1.i, pose2.j)
        J_minus = np.matrix([[-np.cos(theta1_o), -np.sin(theta1_o), y1], \
                             [np.sin(theta1_o), -np.cos(theta1_o), -x1], \
                             [0, 0, -1]])
        cross_cov = np.matmul(J_minus, inversed_cross_cov)
        # prev_cov is a 6x6 matrix
        prev_cov = np.zeros((6, 6))
        prev_cov[0:3, 0:3] = cov1
        prev_cov[0:3, 3:6] = cross_cov
        prev_cov[3:6, 0:3] = cross_cov.T
        prev_cov[3:6, 3:6] = cov2
        J_plus = np.matrix([[1, 0, -(new_y-y1), np.cos(theta1), -np.sin(theta1), 0], \
                            [0, 1, (new_x-x1), np.sin(theta1), np.cos(theta1), 0], \
                            [0, 0, 1, 0, 0, 1]])
        new_cov = np.matmul(np.matmul(J_plus, prev_cov), J_plus.T)
        new_info = self.to_info(new_cov)
        return Edge2D(pose1.i, pose2.j, new_x, new_y, new_theta, new_info)

    def get_info_mat(self, pose):
        """Extract information matrix from pose
        """
        info = np.zeros((3, 3))
        info[0, 0:3] = pose.info[0:3]
        info[1, 1:3] = pose.info[3:5]
        info[2, 2] = pose.info[5]
        info_mat = info + info.T - np.diag(info.diagonal())
        assert self.check_symmetry(info_mat)
        return info_mat

    def get_covariance(self, pose):
        """Get the covariance matrix given an Edge object

        Args:
            An Edge object
        Return:
            A numpy array
        """
        info_mat = self.get_info_mat(pose)
        cov_mat = np.linalg.inv(info_mat)
        assert self.check_symmetry(cov_mat)
        return cov_mat

    @classmethod
    def get_cross_covariance(cls):
        """Compute the cross covariance of pose1 and pose2
        Note: Currently assumming a zero matrix, meaning we assume the measurements
        are independent to each other

        Args:
            Two Edge objects pose1 and pose2
        Return:
            A numpy matrix
        """
        return np.zeros((3, 3))

    @classmethod
    def to_info(cls, cov):
        """Convert the covariance matrix to info (6x1 vector in 2D)

        Args:
            A covariance matrix
        Return:
            A vector
        """
        info_mat = np.linalg.inv(cov)
        info = [info_mat[0, 0], info_mat[0, 1], info_mat[0, 2], \
                info_mat[1, 1], info_mat[1, 2], info_mat[2, 2]]
        return info

class AdjacencyMatrix3D(AdjacencyMatrix):
    """Building adjacency matrix from single 3D pose graphs.
    """
    def __init__(self, multi_graph3D, gamma=0.1, optim=True):
        AdjacencyMatrix.__init__(self, multi_graph3D, optim=optim, dim2=False)
        if self.optim:
            graph1, graph2 = self.graph.to_singles()
            self.gtsam_graph1 = Graph3D(graph1)
            self.gtsam_graph2 = Graph3D(graph2)
            print("=========== 3D Single Graphs Optimization  ==============")
            self.gtsam_graph1.optimize()
            self.gtsam_graph2.optimize()
            self.gtsam_graph1.print_stats()
            self.gtsam_graph2.print_stats()

    def compute_mahalanobis_distance(self, edge1, edge2):
        """Compute Mahalanobis distance between two measurements
        Now edge1 and edge2 are Edge3D objects
        """
        z_ik = edge1
        z_jl = edge2
        ii = z_ik.i
        kk = z_ik.j
        jj = z_jl.i
        ll = z_jl.j
        if not self.optim:
            x_ij = self.compute_current_estimate(ii, jj, 'a')
            x_lk = self.compute_current_estimate(ll, kk, 'b')
        else:
            if kk != ll and ii != jj:
                x_ij = self.compute_current_estimate_after_optimization(ii, jj, 'a')
                x_lk = self.compute_current_estimate_after_optimization(ll, kk, 'b')
            else:               # two loop closures coincide
                if kk == ll:
                    x_ij = self.compute_current_estimate_after_optimization(ii, jj, 'a')
                elif ii == jj:
                    x_lk = self.compute_current_estimate_after_optimization(ll, kk, 'b')

        # for debug
        try:
            if kk != ll and ii != jj:
                new_edge = self.compound_op(self.compound_op(self.compound_op( \
                                            self.inverse_op(z_ik), x_ij), z_jl), x_lk)
            else:
                if kk == ll:
                    new_edge = self.compound_op(self.compound_op( \
                        self.inverse_op(z_ik), x_ij), z_jl)
                elif ii == jj:
                    new_edge = self.compound_op(self.compound_op( \
                        self.inverse_op(z_ik), z_jl), x_lk)

        except AssertionError:
            print('z_ik index: ' + str(z_ik.i) + ' ' + str(z_ik.j))
            print('z_jl index: ' + str(z_jl.i) + ' ' + str(z_jl.j))
        # try:
        #     inv = self.inverse_op(z_ik)
        #     new_edge1 = self.compound_op(inv, x_ij)
        #     new_edge2 = self.compound_op(new_edge1, z_jl)
        #     new_edge3 = self.compound_op(new_edge2, x_lk)
        #     new_edge = new_edge3
        # except AssertionError:
        #     __import__("pdb").set_trace()
        #     print('z_ik index: ' + str(z_ik.i) + ' ' + str(z_ik.j))
        #     print('z_jl index: ' + str(z_jl.i) + ' ' + str(z_jl.j))

        s = sp.SE3(new_edge.measurement()).log().flatten()  # # check this, heed sequence
        return np.matmul(np.matmul(s, new_edge.info_mat()), s.T)

    # def compute_current_estimate_after_optimization(self, start, end, robot_idx):
    #     """Using the gtsam optimization info to compute the current estimation
    #     of 3D Pose
    #     """
    #     return super().compute_current_estimate_after_optimization(start, end, robot_idx)

    def optimized_node_to_virtual_edge(self, idx, robot_idx):
        """Convert a Node3D object to (virtual) Edge3D object.
        Just the same as in the 2D case, setting the first index to 'w'.

        Args: the index of the pose: idx
               the index of the robot: robot_idx
        Return: an Edge3D object
        """
        if robot_idx == 'a':
            translation, R = self.gtsam_graph1.get_pose(idx)
            cov = self.gtsam_graph1.cov(idx)
            info = self.to_info(cov)
        elif robot_idx == 'b':
            translation, R = self.gtsam_graph2.get_pose(idx)
            cov = self.gtsam_graph2.cov(idx)
            info = self.to_info(cov)
        return Edge3D('w', idx, translation, Quaternion.from_R(R).q, info)

    def inverse_op(self, pose):
        """Compute x_ji given x_ij in the 3D case.

        Args:
            Edge3D object
        Return:
            Edge3D object
        """
        T_inv = sp.SE3(pose.measurement()).inverse()
        R_inv = T_inv.rotationMatrix()
        q_inv = Quaternion.from_R(R_inv).q
        t_inv = T_inv.translation().flatten()  # [[],[],[]]->[,,]
        J_minus = self.compute_J_minus(pose)
        new_cov = np.matmul(np.matmul(J_minus, pose.cov()), J_minus.T)
        # try:
        #     assert self.check_symmetry(np.linalg.inv(new_cov))
        # except AssertionError:
        #     __import__("pdb").set_trace()

        new_info = self.to_info(new_cov)
        return Edge3D(pose.j, pose.i, t_inv, q_inv, new_info)

    @classmethod
    def compute_J_minus(cls, pose):
        """Return the J_minus matrix for pose
        """
        T_inv = sp.SE3(pose.measurement()).inverse()
        # R_inv = T_inv.rotationMatrix()
        # q_inv = Quaternion.from_R(R_inv).q
        t_inv = T_inv.translation().flatten()  # [[],[],[]]->[,,]
        x_, y_, _ = t_inv
        R = pose.get_R()
        phi, theta, psi = pose.get_zyz()  # verify this
        x, y, z = pose.t
        n_x, n_y, n_z = R[:, 0]
        o_x, o_y, o_z = R[:, 1]
        a_x, a_y, a_z = R[:, 2]
        # x_ = -(n_x*x + n_y*y + n_z*z)
        # y_ = -(o_x*x + o_y*y + o_z*z)
        # z_ = -(a_x*x + a_y*y + a_z*z)
        # t_inv_manual = np.asarray([x_, y_, z_])
        # __import__("pdb").set_trace()
        # assert t_inv_manual.all() == t_inv.all()
        Q = np.matrix([[0, 0, -1], [0, -1, 0], [-1, 0, 0]])
        N = np.matrix([[n_y*x-n_x*y, -n_z*x*np.cos(phi)-n_z*y*np.sin(phi)+z*np.cos(theta)*np.cos(psi), y_],
                       [o_y*x-o_x*y, -o_z*x*np.cos(phi)-o_z*y*np.sin(phi)-z*np.cos(theta)*np.sin(psi), -x_],
                       [a_y*x-a_x*y, -a_z*x*np.cos(phi)-a_z*y*np.sin(phi)+z*np.sin(theta), 0]])
        J_minus = np.zeros((6, 6))
        J_minus[0:3, 0:3] = -R.T
        J_minus[0:3, 3:] = N
        J_minus[3:, 3:] = Q
        return J_minus

    def compound_op(self, pose1, pose2, robot_idx=None, odom=False):
        """Compute pose1 circle+ pose2

        Args:
            Two Edge3D objects pose1 and pose2, measurement is a tag indifying
                whether the two poses are robot poses or measurements
        Return:
            an Edge3D object
        """
        assert pose1.j == pose2.i
        T1 = pose1.measurement()
        T2 = pose2.measurement()
        new_T = np.matmul(T1, T2)
        new_R = new_T[:3, :3]
        new_q = Quaternion.from_R(new_R).q
        new_t = new_T[:3, 3]

        R1 = pose1.get_R()
        # R2 = pose2.get_R()
        phi1, theta1, psi1 = pose1.get_zyz()
        _, theta2, psi2 = pose2.get_zyz()
        phi3, theta3, psi3 = Quaternion.to_zyz(new_q)
        x1, y1, z1 = pose1.t
        x2, y2, z2 = pose2.t
        x3, y3, z3 = new_t
        n_x1, n_y1, n_z1 = R1[:, 0]
        o_x1, o_y1, o_z1 = R1[:, 1]

        M = np.matrix([
            [-(y3-y1), (z3-z1)*np.cos(phi1), o_x1*x2-n_x1*y2],
            [x3-x1, (z3-z1)*np.sin(phi1), o_y1*x2-n_y1*y2],
            [0, -x2*np.cos(theta1)*np.cos(psi1)+y2*np.cos(theta1)*np.sin(psi1)-z2*np.sin(theta1), o_z1*x2-n_z1*y2]])

        K1 = np.matrix([
            [1, (np.cos(theta3)*np.sin(phi3-phi1))/np.sin(theta3), (np.sin(theta2)*np.cos(psi3-psi2))/np.sin(theta3)],
            [0, np.cos(phi3-phi1), np.sin(theta1)*np.sin(psi3-psi2)],
            [0, np.sin(phi3-phi1)/np.sin(theta3), (np.sin(theta1)*np.cos(phi3-phi1))/np.sin(theta3)]])

        K2 = np.matrix([
            [(np.sin(theta2)*np.cos(psi3-psi2))/np.sin(theta3), (np.sin(psi3-psi2))/np.sin(theta3), 0],
            [np.sin(theta2)*np.sin(psi3-psi2), np.cos(psi3-psi2), 0],
            [(np.sin(theta1)*np.cos(phi3-phi1))/np.sin(theta3), (np.cos(theta3)*np.sin(psi3-psi2))/np.sin(theta3), 1]])
        # J_plus is a 6x12 matrix
        J_plus = np.zeros((6, 12))
        J_plus[:3, :3] = np.identity(3)
        J_plus[:3, 3:6] = M
        J_plus[:3, 6:9] = R1
        J_plus[3:, 3:6] = K1
        J_plus[3:, 9:] = K2
        # prev_cov is a 12x12 matrix
        prev_cov = np.zeros((12, 12))
        cov1 = pose1.cov()
        cov2 = pose2.cov()
        cross_cov = self.get_cross_cov(pose1, pose2, robot_idx, odom)
        if odom:
            J_minus_easy = self.compute_J_minus(pose1)
            J_minus = np.linalg.inv(J_minus_easy)
            # print("J_minus_easy: \n")
            # print(J_minus_easy)
            # print("J_minus: \n") 
            # print(J_minus)
            # J_minus_hard = self.compute_J_minus(self.inverse_op(pose1))
            # print("J_minus_hard: \n")
            # print(J_minus_hard)
            # print("Make sure change this later...")
            # assert np.allclose(J_minus, J_minus_hard)
            cross_cov = np.matmul(J_minus, cross_cov)
        prev_cov[:6, :6] = cov1
        prev_cov[:6, 6:] = cross_cov
        prev_cov[6:, :6] = cross_cov.T
        prev_cov[6:, 6:] = cov2

        new_cov = np.matmul(np.matmul(J_plus, prev_cov), J_plus.T)
        new_info = self.to_info(new_cov)
        return Edge3D(pose1.i, pose2.j, new_t, new_q, new_info)

    def get_cross_cov(self, pose1, pose2, robot_idx, odom):
        """The cross covariance matrix between two measurements. Assuming indenpendence
        when it comes to measurements, otherwise for odom, need to check the optimization
        results
        """
        if not odom:
            return np.zeros((6, 6))

        if robot_idx == 'a':
            single_graph = self.gtsam_graph1
        elif robot_idx == 'b':
            single_graph = self.gtsam_graph2
        assert pose1.j == pose2.i == 'w'
        inversed_cross_cov = single_graph.cross_cov(pose1.i, pose2.j)
        return inversed_cross_cov

    def inverse_compound(self, pose1, pose2, robot_idx):
        """Compounding operation for two optimzed Node3D objects. Using calculated
        covariance and cross covariance between the two objects.

        Args:
            Two virtual Edge3D objects, robot_idx being 'a' or 'b'
        Return:
            an Edge3D object
        """
        # Do inversing operation to pose1
        pose1_inversed = self.inverse_op(pose1)
        new_edge = self.compound_op(pose1_inversed, pose2, robot_idx, True)
        return new_edge

    def to_info(self, cov):
        """Convert the covariance matrix to info (21x1 vector in 3D)

        Args:
            A covariance matrix (numpy array)
        Return:
            A vector
        """
        sz = 21                  # size of `info`
        N = 6                  # size of `info_mat`
        info = np.zeros([sz,])
        info_mat = np.linalg.inv(cov)
        # sym_info_mat = np.maximum(info_mat, info_mat.transpose())
        try:
            assert self.check_symmetry(info_mat)
        except AssertionError:
            # __import__("pdb").set_trace()
            print("info matrix becomes asymmetric")
            # pass
        start = 0
        for i in range(N):
            info[start: start + N - i] = info_mat[i, i:]
            start += N - i
        return info

    def test_inverse_op(self):
        """A simple test case for inverse_op function
        """
        t = [1, 0, 0]
        q = [0, 0, 0, 1]
        cov = np.identity(6)
        cov[3, 3] = 1e-10
        cov[4, 4] = 1e-10
        cov[5, 5] = 1e-10
        # info_mat = np.linalg.inv(cov)
        info = self.to_info(cov)
        edge = Edge3D(1, 2, np.asarray(t), np.asarray(q), info)
        inv_edge = self.inverse_op(edge)
        print("The original edge's covariance matrix: \n")
        print(edge.cov())
        print("The original edge's info matrix:\n")
        print(edge.info_mat())
        print("The inversed edge's covariance matrix: \n")
        print(inv_edge.cov())
        print("The inversed edge's info matrix: \n")
        print(inv_edge.info_mat())
        __import__("pdb").set_trace()


if __name__ == "__main__":
    parser = argparse.ArgumentParser(
        description="Build the adjacency matrix given one g2o file")
    parser.add_argument("input_fpath", metavar="city10000.g2o", type=str, nargs='?',
                        default="process_g2o/output.g2o", help="g2o file path")
    parser.add_argument("output_fpath", metavar="adjacency.mtx", type=str, nargs='?',
                        default="adjacency.mtx", help="adjacency file path")
    parser.add_argument("dim", metavar="int", type=int, nargs='?', default=3,
                        help="Using 2D or 3D pose graph")
    args = parser.parse_args()
    if args.dim == 3:
        graph = MultiRobotGraph3D()
    elif args.dim == 2:
        graph = MultiRobotGraph2D()

    graph.read_from(args.input_fpath)
    graph.print_summary()
    print("========== Multi Robot g2o Graph Summary ================")
    graph.print_summary()
    if args.dim == 3:
        ADJ = AdjacencyMatrix3D(graph, gamma=0.1, optim=True)
    elif args.dim == 2:
        ADJ = AdjacencyMatrix(graph, gamma=0.1, optim=True)
    # adj.single_graphs_optimization()
    ADJ.test_inverse_op()
    coo_adj_mat = ADJ.build_adjacency_matrix()
    io.mmwrite(args.output_fpath, coo_adj_mat, field='integer', symmetry='symmetric')<|MERGE_RESOLUTION|>--- conflicted
+++ resolved
@@ -103,11 +103,7 @@
                                     self.inverse_op(z_ik), x_ij), z_jl), x_lk)
         s = np.array([[new_edge.x, new_edge.y, new_edge.theta]])
         info_mat = self.get_info_mat(new_edge)
-<<<<<<< HEAD
         return np.matmul(np.matmul(s, info_mat), s.T)[0][0]
-=======
-        return np.matmul(s, np.matmul(info_mat, s.T))[0][0]
->>>>>>> a1faf301
 
     def compute_current_estimate(self, start, end, robot_idx):
         """Compute intra-robot pose and return an Edge object
