--- conflicted
+++ resolved
@@ -627,10 +627,6 @@
         prev_cov[6:, 6:] = cov2
 
         new_cov = np.matmul(np.matmul(J_plus, prev_cov), J_plus.T)
-<<<<<<< HEAD
-=======
-        # __import__("pdb").set_trace()
->>>>>>> b97de394
 
         new_info = self.to_info(new_cov)
         return Edge3D(pose1.i, pose2.j, new_t, new_q, new_info)
